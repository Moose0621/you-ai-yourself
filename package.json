--- conflicted
+++ resolved
@@ -5,30 +5,14 @@
   "scripts": {
     "dev": "next dev",
     "build": "next build",
-<<<<<<< HEAD
     "start": "node server.js",
-    "lint": "next lint",
-    "test": "jest",
-    "test:coverage": "jest --coverage"
-  },
-  "dependencies": {
-    "@heroicons/react": "^2.2.0",
-    "@types/node": "^22.0.0",
-    "autoprefixer": "^10.4.0",
-    "eslint": "^8.0.0",
-    "eslint-config-next": "^15.0.0",
-    "express": "^4.18.0",
-    "next": "^15.0.0",
-    "postcss": "^8.4.0",
-    "react": "^18.0.0",
-=======
-    "start": "next start",
     "lint": "next lint",
     "test": "jest",
     "test:watch": "jest --watch",
     "test:coverage": "jest --coverage"
   },
   "dependencies": {
+    "@heroicons/react": "^2.2.0",
     "@types/node": "^22.0.0",
     "@types/react": "^18.0.0",
     "@types/react-dom": "^18.0.0",
@@ -37,12 +21,12 @@
     "date-fns": "^3.6.0",
     "eslint": "^8.0.0",
     "eslint-config-next": "^15.0.0",
+    "express": "^4.18.0",
     "lucide-react": "^0.400.0",
     "next": "^15.0.0",
     "postcss": "^8.4.0",
     "react": "^18.0.0",
     "react-chartjs-2": "^5.2.0",
->>>>>>> 53c5a37d
     "react-dom": "^18.0.0",
     "tailwindcss": "^3.4.0",
     "typescript": "^5.0.0"
@@ -50,21 +34,16 @@
   "devDependencies": {
     "@testing-library/jest-dom": "^6.6.3",
     "@testing-library/react": "^16.3.0",
-<<<<<<< HEAD
+    "@testing-library/user-event": "^14.6.1",
+    "@types/chart.js": "^2.9.41",
     "@types/jest": "^30.0.0",
     "@types/react": "^19.1.8",
     "@types/react-dom": "^19.1.6",
     "jest": "^30.0.4",
+    "jest-environment-jsdom": "^30.0.4",
     "ts-jest": "^29.4.0"
   },
   "engines": {
     "node": ">=18.0.0"
-=======
-    "@testing-library/user-event": "^14.6.1",
-    "@types/chart.js": "^2.9.41",
-    "@types/jest": "^30.0.0",
-    "jest": "^30.0.4",
-    "jest-environment-jsdom": "^30.0.4"
->>>>>>> 53c5a37d
   }
 }